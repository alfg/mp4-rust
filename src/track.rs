use bytes::BytesMut;
use std::cmp;
use std::convert::TryFrom;
use std::io::{Read, Seek, SeekFrom, Write};
use std::time::Duration;

use crate::mp4box::traf::TrafBox;
use crate::mp4box::trak::TrakBox;
use crate::mp4box::{
    avc1::Avc1Box, co64::Co64Box, ctts::CttsBox, ctts::CttsEntry, hev1::Hev1Box, mp4a::Mp4aBox,
    smhd::SmhdBox, stco::StcoBox, stsc::StscEntry, stss::StssBox, stts::SttsEntry, tx3g::Tx3gBox,
    vmhd::VmhdBox, vp09::Vp09Box,
};
use crate::*;

#[derive(Debug, Clone, PartialEq, Eq)]
pub struct TrackConfig {
    pub track_type: TrackType,
    pub timescale: u32,
    pub language: String,
    pub media_conf: MediaConfig,
}

impl From<MediaConfig> for TrackConfig {
    fn from(media_conf: MediaConfig) -> Self {
        match media_conf {
            MediaConfig::AvcConfig(avc_conf) => Self::from(avc_conf),
            MediaConfig::HevcConfig(hevc_conf) => Self::from(hevc_conf),
            MediaConfig::AacConfig(aac_conf) => Self::from(aac_conf),
            MediaConfig::TtxtConfig(ttxt_conf) => Self::from(ttxt_conf),
            MediaConfig::Vp9Config(vp9_config) => Self::from(vp9_config),
        }
    }
}

impl From<AvcConfig> for TrackConfig {
    fn from(avc_conf: AvcConfig) -> Self {
        Self {
            track_type: TrackType::Video,
            timescale: 1000,               // XXX
            language: String::from("und"), // XXX
            media_conf: MediaConfig::AvcConfig(avc_conf),
        }
    }
}

impl From<HevcConfig> for TrackConfig {
    fn from(hevc_conf: HevcConfig) -> Self {
        Self {
            track_type: TrackType::Video,
            timescale: 1000,               // XXX
            language: String::from("und"), // XXX
            media_conf: MediaConfig::HevcConfig(hevc_conf),
        }
    }
}

impl From<AacConfig> for TrackConfig {
    fn from(aac_conf: AacConfig) -> Self {
        Self {
            track_type: TrackType::Audio,
            timescale: 1000,               // XXX
            language: String::from("und"), // XXX
            media_conf: MediaConfig::AacConfig(aac_conf),
        }
    }
}

impl From<TtxtConfig> for TrackConfig {
    fn from(txtt_conf: TtxtConfig) -> Self {
        Self {
            track_type: TrackType::Subtitle,
            timescale: 1000,               // XXX
            language: String::from("und"), // XXX
            media_conf: MediaConfig::TtxtConfig(txtt_conf),
        }
    }
}

impl From<Vp9Config> for TrackConfig {
    fn from(vp9_conf: Vp9Config) -> Self {
        Self {
            track_type: TrackType::Video,
            timescale: 1000,               // XXX
            language: String::from("und"), // XXX
            media_conf: MediaConfig::Vp9Config(vp9_conf),
        }
    }
}

#[derive(Debug)]
pub struct Mp4Track {
    pub trak: TrakBox,
    pub trafs: Vec<TrafBox>,

    // Fragmented Tracks Defaults.
    pub default_sample_duration: u32,
}

impl Mp4Track {
    pub(crate) fn from(trak: &TrakBox) -> Self {
        let trak = trak.clone();
        Self {
            trak,
            trafs: Vec::new(),
            default_sample_duration: 0,
        }
    }

    pub fn track_id(&self) -> u32 {
        self.trak.tkhd.track_id
    }

    pub fn track_type(&self) -> Result<TrackType> {
        TrackType::try_from(&self.trak.mdia.hdlr.handler_type)
    }

    pub fn media_type(&self) -> Result<MediaType> {
        if self.trak.mdia.minf.stbl.stsd.avc1.is_some() {
            Ok(MediaType::H264)
        } else if self.trak.mdia.minf.stbl.stsd.hev1.is_some() {
            Ok(MediaType::H265)
        } else if self.trak.mdia.minf.stbl.stsd.vp09.is_some() {
            Ok(MediaType::VP9)
        } else if self.trak.mdia.minf.stbl.stsd.mp4a.is_some() {
            Ok(MediaType::AAC)
        } else if self.trak.mdia.minf.stbl.stsd.tx3g.is_some() {
            Ok(MediaType::TTXT)
        } else {
            Err(Error::InvalidData("unsupported media type"))
        }
    }

    pub fn box_type(&self) -> Result<FourCC> {
        if self.trak.mdia.minf.stbl.stsd.avc1.is_some() {
            Ok(FourCC::from(BoxType::Avc1Box))
        } else if self.trak.mdia.minf.stbl.stsd.hev1.is_some() {
            Ok(FourCC::from(BoxType::Hev1Box))
        } else if self.trak.mdia.minf.stbl.stsd.vp09.is_some() {
            Ok(FourCC::from(BoxType::Vp09Box))
        } else if self.trak.mdia.minf.stbl.stsd.mp4a.is_some() {
            Ok(FourCC::from(BoxType::Mp4aBox))
        } else if self.trak.mdia.minf.stbl.stsd.tx3g.is_some() {
            Ok(FourCC::from(BoxType::Tx3gBox))
        } else {
            Err(Error::InvalidData("unsupported sample entry box"))
        }
    }

    pub fn width(&self) -> u16 {
        if let Some(ref avc1) = self.trak.mdia.minf.stbl.stsd.avc1 {
            avc1.width
        } else {
            self.trak.tkhd.width.value()
        }
    }

    pub fn height(&self) -> u16 {
        if let Some(ref avc1) = self.trak.mdia.minf.stbl.stsd.avc1 {
            avc1.height
        } else {
            self.trak.tkhd.height.value()
        }
    }

    pub fn frame_rate(&self) -> f64 {
        let dur_msec = self.duration().as_millis() as u64;
        if dur_msec > 0 {
            ((self.sample_count() as u64 * 1000) / dur_msec) as f64
        } else {
            0.0
        }
    }

    pub fn sample_freq_index(&self) -> Result<SampleFreqIndex> {
        if let Some(ref mp4a) = self.trak.mdia.minf.stbl.stsd.mp4a {
            if let Some(ref esds) = mp4a.esds {
                SampleFreqIndex::try_from(esds.es_desc.dec_config.dec_specific.freq_index)
            } else {
                Err(Error::BoxInStblNotFound(self.track_id(), BoxType::EsdsBox))
            }
        } else {
            Err(Error::BoxInStblNotFound(self.track_id(), BoxType::Mp4aBox))
        }
    }

    pub fn channel_config(&self) -> Result<ChannelConfig> {
        if let Some(ref mp4a) = self.trak.mdia.minf.stbl.stsd.mp4a {
            if let Some(ref esds) = mp4a.esds {
                ChannelConfig::try_from(esds.es_desc.dec_config.dec_specific.chan_conf)
            } else {
                Err(Error::BoxInStblNotFound(self.track_id(), BoxType::EsdsBox))
            }
        } else {
            Err(Error::BoxInStblNotFound(self.track_id(), BoxType::Mp4aBox))
        }
    }

    pub fn language(&self) -> &str {
        &self.trak.mdia.mdhd.language
    }

    pub fn timescale(&self) -> u32 {
        self.trak.mdia.mdhd.timescale
    }

    pub fn duration(&self) -> Duration {
        Duration::from_micros(
            self.trak.mdia.mdhd.duration * 1_000_000 / self.trak.mdia.mdhd.timescale as u64,
        )
    }

    pub fn bitrate(&self) -> u32 {
        if let Some(ref mp4a) = self.trak.mdia.minf.stbl.stsd.mp4a {
            if let Some(ref esds) = mp4a.esds {
                esds.es_desc.dec_config.avg_bitrate
            } else {
                0
            }
            // mp4a.esds.es_desc.dec_config.avg_bitrate
        } else {
            let dur_sec = self.duration().as_secs();
            if dur_sec > 0 {
                let bitrate = self.total_sample_size() * 8 / dur_sec;
                bitrate as u32
            } else {
                0
            }
        }
    }

    pub fn sample_count(&self) -> u32 {
        if !self.trafs.is_empty() {
            let mut sample_count = 0u32;
            for traf in self.trafs.iter() {
                if let Some(ref trun) = traf.trun {
                    sample_count += trun.sample_count;
                }
            }
            sample_count
        } else {
            self.trak.mdia.minf.stbl.stsz.sample_count
        }
    }

    pub fn video_profile(&self) -> Result<AvcProfile> {
        if let Some(ref avc1) = self.trak.mdia.minf.stbl.stsd.avc1 {
            AvcProfile::try_from((
                avc1.avcc.avc_profile_indication,
                avc1.avcc.profile_compatibility,
            ))
        } else {
            Err(Error::BoxInStblNotFound(self.track_id(), BoxType::Avc1Box))
        }
    }

    pub fn sequence_parameter_set(&self) -> Result<&[u8]> {
        if let Some(ref avc1) = self.trak.mdia.minf.stbl.stsd.avc1 {
            match avc1.avcc.sequence_parameter_sets.get(0) {
                Some(nal) => Ok(nal.bytes.as_ref()),
                None => Err(Error::EntryInStblNotFound(
                    self.track_id(),
                    BoxType::AvcCBox,
                    0,
                )),
            }
        } else {
            Err(Error::BoxInStblNotFound(self.track_id(), BoxType::Avc1Box))
        }
    }

    pub fn picture_parameter_set(&self) -> Result<&[u8]> {
        if let Some(ref avc1) = self.trak.mdia.minf.stbl.stsd.avc1 {
            match avc1.avcc.picture_parameter_sets.get(0) {
                Some(nal) => Ok(nal.bytes.as_ref()),
                None => Err(Error::EntryInStblNotFound(
                    self.track_id(),
                    BoxType::AvcCBox,
                    0,
                )),
            }
        } else {
            Err(Error::BoxInStblNotFound(self.track_id(), BoxType::Avc1Box))
        }
    }

    pub fn audio_profile(&self) -> Result<AudioObjectType> {
        if let Some(ref mp4a) = self.trak.mdia.minf.stbl.stsd.mp4a {
            if let Some(ref esds) = mp4a.esds {
                AudioObjectType::try_from(esds.es_desc.dec_config.dec_specific.profile)
            } else {
                Err(Error::BoxInStblNotFound(self.track_id(), BoxType::EsdsBox))
            }
        } else {
            Err(Error::BoxInStblNotFound(self.track_id(), BoxType::Mp4aBox))
        }
    }

    fn stsc_index(&self, sample_id: u32) -> Result<usize> {
        if self.trak.mdia.minf.stbl.stsc.entries.is_empty() {
            return Err(Error::InvalidData("no stsc entries"));
        }
        for (i, entry) in self.trak.mdia.minf.stbl.stsc.entries.iter().enumerate() {
            if sample_id < entry.first_sample {
                return if i == 0 {
                    Err(Error::InvalidData("sample not found"))
                } else {
                    Ok(i - 1)
                };
            }
        }
        Ok(self.trak.mdia.minf.stbl.stsc.entries.len() - 1)
    }

    fn chunk_offset(&self, chunk_id: u32) -> Result<u64> {
        if self.trak.mdia.minf.stbl.stco.is_none() && self.trak.mdia.minf.stbl.co64.is_none() {
            return Err(Error::InvalidData("must have either stco or co64 boxes"));
        }
        if let Some(ref stco) = self.trak.mdia.minf.stbl.stco {
            if let Some(offset) = stco.entries.get(chunk_id as usize - 1) {
                return Ok(*offset as u64);
            } else {
                return Err(Error::EntryInStblNotFound(
                    self.track_id(),
                    BoxType::StcoBox,
                    chunk_id,
                ));
            }
        } else if let Some(ref co64) = self.trak.mdia.minf.stbl.co64 {
            if let Some(offset) = co64.entries.get(chunk_id as usize - 1) {
                return Ok(*offset);
            } else {
                return Err(Error::EntryInStblNotFound(
                    self.track_id(),
                    BoxType::Co64Box,
                    chunk_id,
                ));
            }
        }
        Err(Error::Box2NotFound(BoxType::StcoBox, BoxType::Co64Box))
    }

    fn ctts_index(&self, sample_id: u32) -> Result<(usize, u32)> {
        let ctts = self.trak.mdia.minf.stbl.ctts.as_ref().unwrap();
        let mut sample_count = 1;
        for (i, entry) in ctts.entries.iter().enumerate() {
            if sample_id < sample_count + entry.sample_count {
                return Ok((i, sample_count));
            }
            sample_count += entry.sample_count;
        }

        Err(Error::EntryInStblNotFound(
            self.track_id(),
            BoxType::CttsBox,
            sample_id,
        ))
    }

    /// return `(traf_idx, sample_idx_in_trun)`
    fn find_traf_idx_and_sample_idx(&self, sample_id: u32) -> Option<(usize, usize)> {
        let global_idx = sample_id - 1;
        let mut offset = 0;
        for traf_idx in 0..self.trafs.len() {
            if let Some(trun) = &self.trafs[traf_idx].trun {
                let sample_count = trun.sample_count;
                if sample_count > (global_idx - offset) {
                    return Some((traf_idx, (global_idx - offset) as _));
                }
                offset += sample_count;
            }
        }
        None
    }

    fn sample_size(&self, sample_id: u32) -> Result<u32> {
        if !self.trafs.is_empty() {
            if let Some((traf_idx, sample_idx)) = self.find_traf_idx_and_sample_idx(sample_id) {
                if let Some(size) = self.trafs[traf_idx]
                    .trun
                    .as_ref()
                    .unwrap()
                    .sample_sizes
                    .get(sample_idx)
                {
                    Ok(*size)
                } else {
                    Err(Error::EntryInTrunNotFound(
                        self.track_id(),
                        BoxType::TrunBox,
                        sample_id,
                    ))
                }
            } else {
                Err(Error::BoxInTrafNotFound(self.track_id(), BoxType::TrafBox))
            }
        } else {
            let stsz = &self.trak.mdia.minf.stbl.stsz;
            if stsz.sample_size > 0 {
                return Ok(stsz.sample_size);
            }
            if let Some(size) = stsz.sample_sizes.get(sample_id as usize - 1) {
                Ok(*size)
            } else {
                Err(Error::EntryInStblNotFound(
                    self.track_id(),
                    BoxType::StszBox,
                    sample_id,
                ))
            }
        }
    }

    fn total_sample_size(&self) -> u64 {
        let stsz = &self.trak.mdia.minf.stbl.stsz;
        if stsz.sample_size > 0 {
            stsz.sample_size as u64 * self.sample_count() as u64
        } else {
            let mut total_size = 0;
            for size in stsz.sample_sizes.iter() {
                total_size += *size as u64;
            }
            total_size
        }
    }

    fn sample_offset(&self, sample_id: u32) -> Result<u64> {
        if !self.trafs.is_empty() {
            if let Some((traf_idx, _sample_idx)) = self.find_traf_idx_and_sample_idx(sample_id) {
<<<<<<< HEAD
                Ok(self.trafs[traf_idx].tfhd.base_data_offset.unwrap_or(0))
=======
                Ok(self.trafs[traf_idx].tfhd.base_data_offset)
>>>>>>> 30950515
            } else {
                Err(Error::BoxInTrafNotFound(self.track_id(), BoxType::TrafBox))
            }
        } else {
            let stsc_index = self.stsc_index(sample_id)?;

            let stsc = &self.trak.mdia.minf.stbl.stsc;
            let stsc_entry = stsc.entries.get(stsc_index).unwrap();

            let first_chunk = stsc_entry.first_chunk;
            let first_sample = stsc_entry.first_sample;
            let samples_per_chunk = stsc_entry.samples_per_chunk;

            let chunk_id = first_chunk + (sample_id - first_sample) / samples_per_chunk;

            let chunk_offset = self.chunk_offset(chunk_id)?;

            let first_sample_in_chunk = sample_id - (sample_id - first_sample) % samples_per_chunk;

            let mut sample_offset = 0;
            for i in first_sample_in_chunk..sample_id {
                sample_offset += self.sample_size(i)?;
            }

            Ok(chunk_offset + sample_offset as u64)
        }
    }

    fn sample_time(&self, sample_id: u32) -> Result<(u64, u32)> {
        let stts = &self.trak.mdia.minf.stbl.stts;

        let mut sample_count = 1;
        let mut elapsed = 0;

        if !self.trafs.is_empty() {
            let start_time = ((sample_id - 1) * self.default_sample_duration) as u64;
            Ok((start_time, self.default_sample_duration))
        } else {
            for entry in stts.entries.iter() {
                if sample_id < sample_count + entry.sample_count {
                    let start_time =
                        (sample_id - sample_count) as u64 * entry.sample_delta as u64 + elapsed;
                    return Ok((start_time, entry.sample_delta));
                }

                sample_count += entry.sample_count;
                elapsed += entry.sample_count as u64 * entry.sample_delta as u64;
            }

            Err(Error::EntryInStblNotFound(
                self.track_id(),
                BoxType::SttsBox,
                sample_id,
            ))
        }
    }

    fn sample_rendering_offset(&self, sample_id: u32) -> i32 {
        if let Some(ref ctts) = self.trak.mdia.minf.stbl.ctts {
            if let Ok((ctts_index, _)) = self.ctts_index(sample_id) {
                let ctts_entry = ctts.entries.get(ctts_index).unwrap();
                return ctts_entry.sample_offset;
            }
        }
        0
    }

    fn is_sync_sample(&self, sample_id: u32) -> bool {
        if !self.trafs.is_empty() {
            let sample_sizes_count = self.sample_count() / self.trafs.len() as u32;
            return sample_id == 1 || sample_id % sample_sizes_count == 0;
        }

        if let Some(ref stss) = self.trak.mdia.minf.stbl.stss {
            stss.entries.binary_search(&sample_id).is_ok()
        } else {
            true
        }
    }

    pub(crate) fn read_sample<R: Read + Seek>(
        &self,
        reader: &mut R,
        sample_id: u32,
    ) -> Result<Option<Mp4Sample>> {
        let sample_offset = match self.sample_offset(sample_id) {
            Ok(offset) => offset,
            Err(Error::EntryInStblNotFound(_, _, _)) => return Ok(None),
            Err(err) => return Err(err),
        };
        let sample_size = self.sample_size(sample_id).unwrap();

        let mut buffer = vec![0x0u8; sample_size as usize];
        reader.seek(SeekFrom::Start(sample_offset))?;
        reader.read_exact(&mut buffer)?;

        let (start_time, duration) = self.sample_time(sample_id).unwrap(); // XXX
        let rendering_offset = self.sample_rendering_offset(sample_id);
        let is_sync = self.is_sync_sample(sample_id);

        Ok(Some(Mp4Sample {
            start_time,
            duration,
            rendering_offset,
            is_sync,
            bytes: Bytes::from(buffer),
        }))
    }
}

// TODO creation_time, modification_time
#[derive(Debug, Default)]
pub(crate) struct Mp4TrackWriter {
    trak: TrakBox,

    sample_id: u32,
    fixed_sample_size: u32,
    is_fixed_sample_size: bool,
    chunk_samples: u32,
    chunk_duration: u32,
    chunk_buffer: BytesMut,

    samples_per_chunk: u32,
    duration_per_chunk: u32,
}

impl Mp4TrackWriter {
    pub(crate) fn new(track_id: u32, config: &TrackConfig) -> Result<Self> {
        let mut trak = TrakBox::default();
        trak.tkhd.track_id = track_id;
        trak.mdia.mdhd.timescale = config.timescale;
        trak.mdia.mdhd.language = config.language.to_owned();
        trak.mdia.hdlr.handler_type = config.track_type.into();
        trak.mdia.minf.stbl.co64 = Some(Co64Box::default());
        match config.media_conf {
            MediaConfig::AvcConfig(ref avc_config) => {
                trak.tkhd.set_width(avc_config.width);
                trak.tkhd.set_height(avc_config.height);

                let vmhd = VmhdBox::default();
                trak.mdia.minf.vmhd = Some(vmhd);

                let avc1 = Avc1Box::new(avc_config);
                trak.mdia.minf.stbl.stsd.avc1 = Some(avc1);
            }
            MediaConfig::HevcConfig(ref hevc_config) => {
                trak.tkhd.set_width(hevc_config.width);
                trak.tkhd.set_height(hevc_config.height);

                let vmhd = VmhdBox::default();
                trak.mdia.minf.vmhd = Some(vmhd);

                let hev1 = Hev1Box::new(hevc_config);
                trak.mdia.minf.stbl.stsd.hev1 = Some(hev1);
            }
            MediaConfig::Vp9Config(ref config) => {
                trak.tkhd.set_width(config.width);
                trak.tkhd.set_height(config.height);

                trak.mdia.minf.stbl.stsd.vp09 = Some(Vp09Box::new(config));
            }
            MediaConfig::AacConfig(ref aac_config) => {
                let smhd = SmhdBox::default();
                trak.mdia.minf.smhd = Some(smhd);

                let mp4a = Mp4aBox::new(aac_config);
                trak.mdia.minf.stbl.stsd.mp4a = Some(mp4a);
            }
            MediaConfig::TtxtConfig(ref _ttxt_config) => {
                let tx3g = Tx3gBox::default();
                trak.mdia.minf.stbl.stsd.tx3g = Some(tx3g);
            }
        }
        Ok(Mp4TrackWriter {
            trak,
            chunk_buffer: BytesMut::new(),
            sample_id: 1,
            duration_per_chunk: config.timescale, // 1 second
            ..Self::default()
        })
    }

    fn update_sample_sizes(&mut self, size: u32) {
        if self.trak.mdia.minf.stbl.stsz.sample_count == 0 {
            if size == 0 {
                self.trak.mdia.minf.stbl.stsz.sample_size = 0;
                self.is_fixed_sample_size = false;
                self.trak.mdia.minf.stbl.stsz.sample_sizes.push(0);
            } else {
                self.trak.mdia.minf.stbl.stsz.sample_size = size;
                self.fixed_sample_size = size;
                self.is_fixed_sample_size = true;
            }
        } else if self.is_fixed_sample_size {
            if self.fixed_sample_size != size {
                self.is_fixed_sample_size = false;
                if self.trak.mdia.minf.stbl.stsz.sample_size > 0 {
                    self.trak.mdia.minf.stbl.stsz.sample_size = 0;
                    for _ in 0..self.trak.mdia.minf.stbl.stsz.sample_count {
                        self.trak
                            .mdia
                            .minf
                            .stbl
                            .stsz
                            .sample_sizes
                            .push(self.fixed_sample_size);
                    }
                }
                self.trak.mdia.minf.stbl.stsz.sample_sizes.push(size);
            }
        } else {
            self.trak.mdia.minf.stbl.stsz.sample_sizes.push(size);
        }
        self.trak.mdia.minf.stbl.stsz.sample_count += 1;
    }

    fn update_sample_times(&mut self, dur: u32) {
        if let Some(ref mut entry) = self.trak.mdia.minf.stbl.stts.entries.last_mut() {
            if entry.sample_delta == dur {
                entry.sample_count += 1;
                return;
            }
        }

        let entry = SttsEntry {
            sample_count: 1,
            sample_delta: dur,
        };
        self.trak.mdia.minf.stbl.stts.entries.push(entry);
    }

    fn update_rendering_offsets(&mut self, offset: i32) {
        let ctts = if let Some(ref mut ctts) = self.trak.mdia.minf.stbl.ctts {
            ctts
        } else {
            if offset == 0 {
                return;
            }
            let mut ctts = CttsBox::default();
            if self.sample_id > 1 {
                let entry = CttsEntry {
                    sample_count: self.sample_id - 1,
                    sample_offset: 0,
                };
                ctts.entries.push(entry);
            }
            self.trak.mdia.minf.stbl.ctts = Some(ctts);
            self.trak.mdia.minf.stbl.ctts.as_mut().unwrap()
        };

        if let Some(ref mut entry) = ctts.entries.last_mut() {
            if entry.sample_offset == offset {
                entry.sample_count += 1;
                return;
            }
        }

        let entry = CttsEntry {
            sample_count: 1,
            sample_offset: offset,
        };
        ctts.entries.push(entry);
    }

    fn update_sync_samples(&mut self, is_sync: bool) {
        if let Some(ref mut stss) = self.trak.mdia.minf.stbl.stss {
            if !is_sync {
                return;
            }

            stss.entries.push(self.sample_id);
        } else {
            if !is_sync {
                return;
            }

            // Create the stts box if not found and push the entry.
            let mut stss = StssBox::default();
            stss.entries.push(self.sample_id);
            self.trak.mdia.minf.stbl.stss = Some(stss);
        };
    }

    fn is_chunk_full(&self) -> bool {
        if self.samples_per_chunk > 0 {
            self.chunk_samples >= self.samples_per_chunk
        } else {
            self.chunk_duration >= self.duration_per_chunk
        }
    }

    fn update_durations(&mut self, dur: u32, movie_timescale: u32) {
        self.trak.mdia.mdhd.duration += dur as u64;
        if self.trak.mdia.mdhd.duration > (u32::MAX as u64) {
            self.trak.mdia.mdhd.version = 1
        }
        self.trak.tkhd.duration +=
            dur as u64 * movie_timescale as u64 / self.trak.mdia.mdhd.timescale as u64;
        if self.trak.tkhd.duration > (u32::MAX as u64) {
            self.trak.tkhd.version = 1
        }
    }

    pub(crate) fn write_sample<W: Write + Seek>(
        &mut self,
        writer: &mut W,
        sample: &Mp4Sample,
        movie_timescale: u32,
    ) -> Result<u64> {
        self.chunk_buffer.extend_from_slice(&sample.bytes);
        self.chunk_samples += 1;
        self.chunk_duration += sample.duration;
        self.update_sample_sizes(sample.bytes.len() as u32);
        self.update_sample_times(sample.duration);
        self.update_rendering_offsets(sample.rendering_offset);
        self.update_sync_samples(sample.is_sync);
        if self.is_chunk_full() {
            self.write_chunk(writer)?;
        }
        self.update_durations(sample.duration, movie_timescale);

        self.sample_id += 1;

        Ok(self.trak.tkhd.duration)
    }

    fn chunk_count(&self) -> u32 {
        let co64 = self.trak.mdia.minf.stbl.co64.as_ref().unwrap();
        co64.entries.len() as u32
    }

    fn update_sample_to_chunk(&mut self, chunk_id: u32) {
        if let Some(entry) = self.trak.mdia.minf.stbl.stsc.entries.last() {
            if entry.samples_per_chunk == self.chunk_samples {
                return;
            }
        }

        let entry = StscEntry {
            first_chunk: chunk_id,
            samples_per_chunk: self.chunk_samples,
            sample_description_index: 1,
            first_sample: self.sample_id - self.chunk_samples + 1,
        };
        self.trak.mdia.minf.stbl.stsc.entries.push(entry);
    }

    fn update_chunk_offsets(&mut self, offset: u64) {
        let co64 = self.trak.mdia.minf.stbl.co64.as_mut().unwrap();
        co64.entries.push(offset);
    }

    fn write_chunk<W: Write + Seek>(&mut self, writer: &mut W) -> Result<()> {
        if self.chunk_buffer.is_empty() {
            return Ok(());
        }
        let chunk_offset = writer.seek(SeekFrom::Current(0))?;

        writer.write_all(&self.chunk_buffer)?;

        self.update_sample_to_chunk(self.chunk_count() + 1);
        self.update_chunk_offsets(chunk_offset);

        self.chunk_buffer.clear();
        self.chunk_samples = 0;
        self.chunk_duration = 0;

        Ok(())
    }

    fn max_sample_size(&self) -> u32 {
        if self.trak.mdia.minf.stbl.stsz.sample_size > 0 {
            self.trak.mdia.minf.stbl.stsz.sample_size
        } else {
            let mut max_size = 0;
            for sample_size in self.trak.mdia.minf.stbl.stsz.sample_sizes.iter() {
                max_size = cmp::max(max_size, *sample_size);
            }
            max_size
        }
    }

    pub(crate) fn write_end<W: Write + Seek>(&mut self, writer: &mut W) -> Result<TrakBox> {
        self.write_chunk(writer)?;

        let max_sample_size = self.max_sample_size();
        if let Some(ref mut mp4a) = self.trak.mdia.minf.stbl.stsd.mp4a {
            if let Some(ref mut esds) = mp4a.esds {
                esds.es_desc.dec_config.buffer_size_db = max_sample_size;
            }
            // TODO
            // mp4a.esds.es_desc.dec_config.max_bitrate
            // mp4a.esds.es_desc.dec_config.avg_bitrate
        }
        if let Ok(stco) = StcoBox::try_from(self.trak.mdia.minf.stbl.co64.as_ref().unwrap()) {
            self.trak.mdia.minf.stbl.stco = Some(stco);
            self.trak.mdia.minf.stbl.co64 = None;
        }

        Ok(self.trak.clone())
    }
}<|MERGE_RESOLUTION|>--- conflicted
+++ resolved
@@ -427,11 +427,7 @@
     fn sample_offset(&self, sample_id: u32) -> Result<u64> {
         if !self.trafs.is_empty() {
             if let Some((traf_idx, _sample_idx)) = self.find_traf_idx_and_sample_idx(sample_id) {
-<<<<<<< HEAD
                 Ok(self.trafs[traf_idx].tfhd.base_data_offset.unwrap_or(0))
-=======
-                Ok(self.trafs[traf_idx].tfhd.base_data_offset)
->>>>>>> 30950515
             } else {
                 Err(Error::BoxInTrafNotFound(self.track_id(), BoxType::TrafBox))
             }
